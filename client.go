// Copyright 2012-2015 Oliver Eilhard. All rights reserved.
// Use of this source code is governed by a MIT-license.
// See http://olivere.mit-license.org/license.txt for details.

package elastic

import (
	"bytes"
	"encoding/json"
	"errors"
	"fmt"
	"log"
	"math/rand"
	"net/http"
	"net/http/httputil"
	"net/url"
	"regexp"
	"strings"
	"sync"
	"time"
)

const (
	// Version is the current version of Elastic.
	Version = "3.0.5"

	// DefaultUrl is the default endpoint of Elasticsearch on the local machine.
	// It is used e.g. when initializing a new Client without a specific URL.
	DefaultURL = "http://127.0.0.1:9200"

	// DefaultScheme is the default protocol scheme to use when sniffing
	// the Elasticsearch cluster.
	DefaultScheme = "http"

	// DefaultHealthcheckEnabled specifies if healthchecks are enabled by default.
	DefaultHealthcheckEnabled = true

	// DefaultHealthcheckTimeoutStartup is the time the healthcheck waits
	// for a response from Elasticsearch on startup, i.e. when creating a
	// client. After the client is started, a shorter timeout is commonly used
	// (its default is specified in DefaultHealthcheckTimeout).
	DefaultHealthcheckTimeoutStartup = 5 * time.Second

	// DefaultHealthcheckTimeout specifies the time a running client waits for
	// a response from Elasticsearch. Notice that the healthcheck timeout
	// when a client is created is larger by default (see DefaultHealthcheckTimeoutStartup).
	DefaultHealthcheckTimeout = 1 * time.Second

	// DefaultHealthcheckInterval is the default interval between
	// two health checks of the nodes in the cluster.
	DefaultHealthcheckInterval = 60 * time.Second

	// DefaultSnifferEnabled specifies if the sniffer is enabled by default.
	DefaultSnifferEnabled = true

	// DefaultSnifferInterval is the interval between two sniffing procedures,
	// i.e. the lookup of all nodes in the cluster and their addition/removal
	// from the list of actual connections.
	DefaultSnifferInterval = 15 * time.Minute

	// DefaultSnifferTimeoutStartup is the default timeout for the sniffing
	// process that is initiated while creating a new client. For subsequent
	// sniffing processes, DefaultSnifferTimeout is used (by default).
	DefaultSnifferTimeoutStartup = 5 * time.Second

	// DefaultSnifferTimeout is the default timeout after which the
	// sniffing process times out. Notice that for the initial sniffing
	// process, DefaultSnifferTimeoutStartup is used.
	DefaultSnifferTimeout = 2 * time.Second

	// DefaultMaxRetries is the number of retries for a single request after
	// Elastic will give up and return an error. It is zero by default, so
	// retry is disabled by default.
	DefaultMaxRetries = 0

<<<<<<< HEAD
	// DefaultSendGetBodyAs is the HTTP method to use when elastic is sending
	// a GET request with a body.
	DefaultSendGetBodyAs = "GET"
=======
	// DefaultGzipEnabled specifies if gzip compression is enabled by default.
	DefaultGzipEnabled = false
>>>>>>> d0d9c3e1
)

var (
	// ErrNoClient is raised when no Elasticsearch node is available.
	ErrNoClient = errors.New("no Elasticsearch node available")

	// ErrRetry is raised when a request cannot be executed after the configured
	// number of retries.
	ErrRetry = errors.New("cannot connect after several retries")

	// ErrTimeout is raised when a request timed out, e.g. when WaitForStatus
	// didn't return in time.
	ErrTimeout = errors.New("timeout")
)

// ClientOptionFunc is a function that configures a Client.
// It is used in NewClient.
type ClientOptionFunc func(*Client) error

// Client is an Elasticsearch client. Create one by calling NewClient.
type Client struct {
	c *http.Client // net/http Client to use for requests

	connsMu sync.RWMutex // connsMu guards the next block
	conns   []*conn      // all connections
	cindex  int          // index into conns

	mu                        sync.RWMutex  // guards the next block
	urls                      []string      // set of URLs passed initially to the client
	running                   bool          // true if the client's background processes are running
	errorlog                  *log.Logger   // error log for critical messages
	infolog                   *log.Logger   // information log for e.g. response times
	tracelog                  *log.Logger   // trace log for debugging
	maxRetries                int           // max. number of retries
	scheme                    string        // http or https
	healthcheckEnabled        bool          // healthchecks enabled or disabled
	healthcheckTimeoutStartup time.Duration // time the healthcheck waits for a response from Elasticsearch on startup
	healthcheckTimeout        time.Duration // time the healthcheck waits for a response from Elasticsearch
	healthcheckInterval       time.Duration // interval between healthchecks
	healthcheckStop           chan bool     // notify healthchecker to stop, and notify back
	snifferEnabled            bool          // sniffer enabled or disabled
	snifferTimeoutStartup     time.Duration // time the sniffer waits for a response from nodes info API on startup
	snifferTimeout            time.Duration // time the sniffer waits for a response from nodes info API
	snifferInterval           time.Duration // interval between sniffing
	snifferStop               chan bool     // notify sniffer to stop, and notify back
	decoder                   Decoder       // used to decode data sent from Elasticsearch
	basicAuth                 bool          // indicates whether to send HTTP Basic Auth credentials
	basicAuthUsername         string        // username for HTTP Basic Auth
	basicAuthPassword         string        // password for HTTP Basic Auth
	sendGetBodyAs             string        // override for when sending a GET with a body
	requiredPlugins           []string      // list of required plugins
	gzipEnabled               bool          // gzip compression enabled or disabled (default)
}

// NewClient creates a new client to work with Elasticsearch.
//
// The caller can configure the new client by passing configuration options
// to the func.
//
// Example:
//
//   client, err := elastic.NewClient(
//     elastic.SetURL("http://127.0.0.1:9200", "http://127.0.0.1:9201"),
//     elastic.SetMaxRetries(10),
//     elastic.SetBasicAuth("user", "secret"))
//
// If no URL is configured, Elastic uses DefaultURL by default.
//
// If the sniffer is enabled (the default), the new client then sniffes
// the cluster via the Nodes Info API
// (see http://www.elasticsearch.org/guide/en/elasticsearch/reference/current/cluster-nodes-info.html#cluster-nodes-info).
// It uses the URLs specified by the caller. The caller is responsible
// to only pass a list of URLs of nodes that belong to the same cluster.
// This sniffing process is run on startup and periodically.
// Use SnifferInterval to set the interval between two sniffs (default is
// 15 minutes). In other words: By default, the client will find new nodes
// in the cluster and remove those that are no longer available every
// 15 minutes. Disable the sniffer by passing SetSniff(false) to NewClient.
//
// The list of nodes found in the sniffing process will be used to make
// connections to the REST API of Elasticsearch. These nodes are also
// periodically checked in a shorter time frame. This process is called
// a health check. By default, a health check is done every 60 seconds.
// You can set a shorter or longer interval by SetHealthcheckInterval.
// Disabling health checks is not recommended, but can be done by
// SetHealthcheck(false).
//
// Connections are automatically marked as dead or healthy while
// making requests to Elasticsearch. When a request fails, Elastic will
// retry up to a maximum number of retries configured with SetMaxRetries.
// Retries are disabled by default.
//
// If no HttpClient is configured, then http.DefaultClient is used.
// You can use your own http.Client with some http.Transport for
// advanced scenarios.
//
// An error is also returned when some configuration option is invalid or
// the new client cannot sniff the cluster (if enabled).
func NewClient(options ...ClientOptionFunc) (*Client, error) {
	// Set up the client
	c := &Client{
		c:                         http.DefaultClient,
		conns:                     make([]*conn, 0),
		cindex:                    -1,
		scheme:                    DefaultScheme,
		decoder:                   &DefaultDecoder{},
		maxRetries:                DefaultMaxRetries,
		healthcheckEnabled:        DefaultHealthcheckEnabled,
		healthcheckTimeoutStartup: DefaultHealthcheckTimeoutStartup,
		healthcheckTimeout:        DefaultHealthcheckTimeout,
		healthcheckInterval:       DefaultHealthcheckInterval,
		healthcheckStop:           make(chan bool),
		snifferEnabled:            DefaultSnifferEnabled,
		snifferTimeoutStartup:     DefaultSnifferTimeoutStartup,
		snifferTimeout:            DefaultSnifferTimeout,
		snifferInterval:           DefaultSnifferInterval,
		snifferStop:               make(chan bool),
<<<<<<< HEAD
		sendGetBodyAs:             DefaultSendGetBodyAs,
=======
		gzipEnabled:               DefaultGzipEnabled,
>>>>>>> d0d9c3e1
	}

	// Run the options on it
	for _, option := range options {
		if err := option(c); err != nil {
			return nil, err
		}
	}

	if len(c.urls) == 0 {
		c.urls = []string{DefaultURL}
	}
	c.urls = canonicalize(c.urls...)

	// Check if we can make a request to any of the specified URLs
	if c.healthcheckEnabled {
		if err := c.startupHealthcheck(c.healthcheckTimeoutStartup); err != nil {
			return nil, err
		}
	}

	if c.snifferEnabled {
		// Sniff the cluster initially
		if err := c.sniff(c.snifferTimeoutStartup); err != nil {
			return nil, err
		}
	} else {
		// Do not sniff the cluster initially. Use the provided URLs instead.
		for _, url := range c.urls {
			c.conns = append(c.conns, newConn(url, url))
		}
	}

	if c.healthcheckEnabled {
		// Perform an initial health check
		c.healthcheck(c.healthcheckTimeoutStartup, true)
	}
	// Ensure that we have at least one connection available
	if err := c.mustActiveConn(); err != nil {
		return nil, err
	}

	// Check the required plugins
	for _, plugin := range c.requiredPlugins {
		found, err := c.HasPlugin(plugin)
		if err != nil {
			return nil, err
		}
		if !found {
			return nil, fmt.Errorf("elastic: plugin %s not found", plugin)
		}
	}

	if c.snifferEnabled {
		go c.sniffer() // periodically update cluster information
	}
	if c.healthcheckEnabled {
		go c.healthchecker() // start goroutine periodically ping all nodes of the cluster
	}

	c.mu.Lock()
	c.running = true
	c.mu.Unlock()

	return c, nil
}

// SetHttpClient can be used to specify the http.Client to use when making
// HTTP requests to Elasticsearch.
func SetHttpClient(httpClient *http.Client) ClientOptionFunc {
	return func(c *Client) error {
		if httpClient != nil {
			c.c = httpClient
		} else {
			c.c = http.DefaultClient
		}
		return nil
	}
}

// SetBasicAuth can be used to specify the HTTP Basic Auth credentials to
// use when making HTTP requests to Elasticsearch.
func SetBasicAuth(username, password string) ClientOptionFunc {
	return func(c *Client) error {
		c.basicAuthUsername = username
		c.basicAuthPassword = password
		c.basicAuth = c.basicAuthUsername != "" || c.basicAuthPassword != ""
		return nil
	}
}

// SetURL defines the URL endpoints of the Elasticsearch nodes. Notice that
// when sniffing is enabled, these URLs are used to initially sniff the
// cluster on startup.
func SetURL(urls ...string) ClientOptionFunc {
	return func(c *Client) error {
		switch len(urls) {
		case 0:
			c.urls = []string{DefaultURL}
		default:
			c.urls = urls
		}
		return nil
	}
}

// SetScheme sets the HTTP scheme to look for when sniffing (http or https).
// This is http by default.
func SetScheme(scheme string) ClientOptionFunc {
	return func(c *Client) error {
		c.scheme = scheme
		return nil
	}
}

// SetSniff enables or disables the sniffer (enabled by default).
func SetSniff(enabled bool) ClientOptionFunc {
	return func(c *Client) error {
		c.snifferEnabled = enabled
		return nil
	}
}

// SetSnifferTimeoutStartup sets the timeout for the sniffer that is used
// when creating a new client. The default is 5 seconds. Notice that the
// timeout being used for subsequent sniffing processes is set with
// SetSnifferTimeout.
func SetSnifferTimeoutStartup(timeout time.Duration) ClientOptionFunc {
	return func(c *Client) error {
		c.snifferTimeoutStartup = timeout
		return nil
	}
}

// SetSnifferTimeout sets the timeout for the sniffer that finds the
// nodes in a cluster. The default is 2 seconds. Notice that the timeout
// used when creating a new client on startup is usually greater and can
// be set with SetSnifferTimeoutStartup.
func SetSnifferTimeout(timeout time.Duration) ClientOptionFunc {
	return func(c *Client) error {
		c.snifferTimeout = timeout
		return nil
	}
}

// SetSnifferInterval sets the interval between two sniffing processes.
// The default interval is 15 minutes.
func SetSnifferInterval(interval time.Duration) ClientOptionFunc {
	return func(c *Client) error {
		c.snifferInterval = interval
		return nil
	}
}

// SetHealthcheck enables or disables healthchecks (enabled by default).
func SetHealthcheck(enabled bool) ClientOptionFunc {
	return func(c *Client) error {
		c.healthcheckEnabled = enabled
		return nil
	}
}

// SetHealthcheckTimeoutStartup sets the timeout for the initial health check.
// The default timeout is 5 seconds (see DefaultHealthcheckTimeoutStartup).
// Notice that timeouts for subsequent health checks can be modified with
// SetHealthcheckTimeout.
func SetHealthcheckTimeoutStartup(timeout time.Duration) ClientOptionFunc {
	return func(c *Client) error {
		c.healthcheckTimeoutStartup = timeout
		return nil
	}
}

// SetHealthcheckTimeout sets the timeout for periodic health checks.
// The default timeout is 1 second (see DefaultHealthcheckTimeout).
// Notice that a different (usually larger) timeout is used for the initial
// healthcheck, which is initiated while creating a new client.
// The startup timeout can be modified with SetHealthcheckTimeoutStartup.
func SetHealthcheckTimeout(timeout time.Duration) ClientOptionFunc {
	return func(c *Client) error {
		c.healthcheckTimeout = timeout
		return nil
	}
}

// SetHealthcheckInterval sets the interval between two health checks.
// The default interval is 60 seconds.
func SetHealthcheckInterval(interval time.Duration) ClientOptionFunc {
	return func(c *Client) error {
		c.healthcheckInterval = interval
		return nil
	}
}

// SetMaxRetries sets the maximum number of retries before giving up when
// performing a HTTP request to Elasticsearch.
func SetMaxRetries(maxRetries int) func(*Client) error {
	return func(c *Client) error {
		if maxRetries < 0 {
			return errors.New("MaxRetries must be greater than or equal to 0")
		}
		c.maxRetries = maxRetries
		return nil
	}
}

// SetGzip enables or disables gzip compression (disabled by default).
func SetGzip(enabled bool) ClientOptionFunc {
	return func(c *Client) error {
		c.gzipEnabled = enabled
		return nil
	}
}

// SetDecoder sets the Decoder to use when decoding data from Elasticsearch.
// DefaultDecoder is used by default.
func SetDecoder(decoder Decoder) func(*Client) error {
	return func(c *Client) error {
		if decoder != nil {
			c.decoder = decoder
		} else {
			c.decoder = &DefaultDecoder{}
		}
		return nil
	}
}

// SetRequiredPlugins can be used to indicate that some plugins are required
// before a Client will be created.
func SetRequiredPlugins(plugins ...string) ClientOptionFunc {
	return func(c *Client) error {
		if c.requiredPlugins == nil {
			c.requiredPlugins = make([]string, 0)
		}
		c.requiredPlugins = append(c.requiredPlugins, plugins...)
		return nil
	}
}

// SetErrorLog sets the logger for critical messages like nodes joining
// or leaving the cluster or failing requests. It is nil by default.
func SetErrorLog(logger *log.Logger) func(*Client) error {
	return func(c *Client) error {
		c.errorlog = logger
		return nil
	}
}

// SetInfoLog sets the logger for informational messages, e.g. requests
// and their response times. It is nil by default.
func SetInfoLog(logger *log.Logger) func(*Client) error {
	return func(c *Client) error {
		c.infolog = logger
		return nil
	}
}

// SetTraceLog specifies the log.Logger to use for output of HTTP requests
// and responses which is helpful during debugging. It is nil by default.
func SetTraceLog(logger *log.Logger) func(*Client) error {
	return func(c *Client) error {
		c.tracelog = logger
		return nil
	}
}

// SendGetBodyAs specifies the HTTP method to use when sending a GET request
// with a body. It is GET by default.
func SetSendGetBodyAs(httpMethod string) func(*Client) error {
	return func(c *Client) error {
		c.sendGetBodyAs = httpMethod
		return nil
	}
}

// String returns a string representation of the client status.
func (c *Client) String() string {
	c.connsMu.Lock()
	conns := c.conns
	c.connsMu.Unlock()

	var buf bytes.Buffer
	for i, conn := range conns {
		if i > 0 {
			buf.WriteString(", ")
		}
		buf.WriteString(conn.String())
	}
	return buf.String()
}

// IsRunning returns true if the background processes of the client are
// running, false otherwise.
func (c *Client) IsRunning() bool {
	c.mu.RLock()
	defer c.mu.RUnlock()
	return c.running
}

// Start starts the background processes like sniffing the cluster and
// periodic health checks. You don't need to run Start when creating a
// client with NewClient; the background processes are run by default.
//
// If the background processes are already running, this is a no-op.
func (c *Client) Start() {
	c.mu.RLock()
	if c.running {
		c.mu.RUnlock()
		return
	}
	c.mu.RUnlock()

	if c.snifferEnabled {
		go c.sniffer()
	}
	if c.healthcheckEnabled {
		go c.healthchecker()
	}

	c.mu.Lock()
	c.running = true
	c.mu.Unlock()

	c.infof("elastic: client started")
}

// Stop stops the background processes that the client is running,
// i.e. sniffing the cluster periodically and running health checks
// on the nodes.
//
// If the background processes are not running, this is a no-op.
func (c *Client) Stop() {
	c.mu.RLock()
	if !c.running {
		c.mu.RUnlock()
		return
	}
	c.mu.RUnlock()

	if c.healthcheckEnabled {
		c.healthcheckStop <- true
		<-c.healthcheckStop
	}

	if c.snifferEnabled {
		c.snifferStop <- true
		<-c.snifferStop
	}

	c.mu.Lock()
	c.running = false
	c.mu.Unlock()

	c.infof("elastic: client stopped")
}

// errorf logs to the error log.
func (c *Client) errorf(format string, args ...interface{}) {
	if c.errorlog != nil {
		c.errorlog.Printf(format, args...)
	}
}

// infof logs informational messages.
func (c *Client) infof(format string, args ...interface{}) {
	if c.infolog != nil {
		c.infolog.Printf(format, args...)
	}
}

// tracef logs to the trace log.
func (c *Client) tracef(format string, args ...interface{}) {
	if c.tracelog != nil {
		c.tracelog.Printf(format, args...)
	}
}

// dumpRequest dumps the given HTTP request to the trace log.
func (c *Client) dumpRequest(r *http.Request) {
	if c.tracelog != nil {
		out, err := httputil.DumpRequestOut(r, true)
		if err == nil {
			c.tracef("%s\n", string(out))
		}
	}
}

// dumpResponse dumps the given HTTP response to the trace log.
func (c *Client) dumpResponse(resp *http.Response) {
	if c.tracelog != nil {
		out, err := httputil.DumpResponse(resp, true)
		if err == nil {
			c.tracef("%s\n", string(out))
		}
	}
}

// sniffer periodically runs sniff.
func (c *Client) sniffer() {
	for {
		c.mu.RLock()
		timeout := c.snifferTimeout
		ticker := time.After(c.snifferInterval)
		c.mu.RUnlock()

		select {
		case <-c.snifferStop:
			// we are asked to stop, so we signal back that we're stopping now
			c.snifferStop <- true
			return
		case <-ticker:
			c.sniff(timeout)
		}
	}
}

// sniff uses the Node Info API to return the list of nodes in the cluster.
// It uses the list of URLs passed on startup plus the list of URLs found
// by the preceding sniffing process (if sniffing is enabled).
//
// If sniffing is disabled, this is a no-op.
func (c *Client) sniff(timeout time.Duration) error {
	c.mu.RLock()
	if !c.snifferEnabled {
		c.mu.RUnlock()
		return nil
	}

	// Use all available URLs provided to sniff the cluster.
	urlsMap := make(map[string]bool)
	urls := make([]string, 0)

	// Add all URLs provided on startup
	for _, url := range c.urls {
		urlsMap[url] = true
		urls = append(urls, url)
	}
	c.mu.RUnlock()

	// Add all URLs found by sniffing
	c.connsMu.RLock()
	for _, conn := range c.conns {
		if !conn.IsDead() {
			url := conn.URL()
			if _, found := urlsMap[url]; !found {
				urls = append(urls, url)
			}
		}
	}
	c.connsMu.RUnlock()

	if len(urls) == 0 {
		return ErrNoClient
	}

	// Start sniffing on all found URLs
	ch := make(chan []*conn, len(urls))
	for _, url := range urls {
		go func(url string) { ch <- c.sniffNode(url) }(url)
	}

	// Wait for the results to come back, or the process times out.
	for {
		select {
		case conns := <-ch:
			if len(conns) > 0 {
				c.updateConns(conns)
				return nil
			}
		case <-time.After(timeout):
			// We get here if no cluster responds in time
			return ErrNoClient
		}
	}
}

// reSniffHostAndPort is used to extract hostname and port from a result
// from a Nodes Info API (example: "inet[/127.0.0.1:9200]").
var reSniffHostAndPort = regexp.MustCompile(`\/([^:]*):([0-9]+)\]`)

// sniffNode sniffs a single node. This method is run as a goroutine
// in sniff. If successful, it returns the list of node URLs extracted
// from the result of calling Nodes Info API. Otherwise, an empty array
// is returned.
func (c *Client) sniffNode(url string) []*conn {
	nodes := make([]*conn, 0)

	// Call the Nodes Info API at /_nodes/http
	req, err := NewRequest("GET", url+"/_nodes/http")
	if err != nil {
		return nodes
	}

	c.mu.RLock()
	if c.basicAuth {
		req.SetBasicAuth(c.basicAuthUsername, c.basicAuthPassword)
	}
	c.mu.RUnlock()

	res, err := c.c.Do((*http.Request)(req))
	if err != nil {
		return nodes
	}
	if res == nil {
		return nodes
	}

	if res.Body != nil {
		defer res.Body.Close()
	}

	var info NodesInfoResponse
	if err := json.NewDecoder(res.Body).Decode(&info); err == nil {
		if len(info.Nodes) > 0 {
			switch c.scheme {
			case "https":
				for nodeID, node := range info.Nodes {
					if strings.HasPrefix(node.HTTPSAddress, "inet") {
						m := reSniffHostAndPort.FindStringSubmatch(node.HTTPSAddress)
						if len(m) == 3 {
							url := fmt.Sprintf("https://%s:%s", m[1], m[2])
							nodes = append(nodes, newConn(nodeID, url))
						}
					} else {
						url := fmt.Sprintf("https://%s", node.HTTPSAddress)
						nodes = append(nodes, newConn(nodeID, url))
					}
				}
			default:
				for nodeID, node := range info.Nodes {
					if strings.HasPrefix(node.HTTPAddress, "inet") {
						m := reSniffHostAndPort.FindStringSubmatch(node.HTTPAddress)
						if len(m) == 3 {
							url := fmt.Sprintf("http://%s:%s", m[1], m[2])
							nodes = append(nodes, newConn(nodeID, url))
						}
					} else {
						url := fmt.Sprintf("http://%s", node.HTTPAddress)
						nodes = append(nodes, newConn(nodeID, url))
					}
				}
			}
		}
	}
	return nodes
}

// updateConns updates the clients' connections with new information
// gather by a sniff operation.
func (c *Client) updateConns(conns []*conn) {
	c.connsMu.Lock()

	newConns := make([]*conn, 0)

	// Build up new connections:
	// If we find an existing connection, use that (including no. of failures etc.).
	// If we find a new connection, add it.
	for _, conn := range conns {
		var found bool
		for _, oldConn := range c.conns {
			if oldConn.NodeID() == conn.NodeID() {
				// Take over the old connection
				newConns = append(newConns, oldConn)
				found = true
				break
			}
		}
		if !found {
			// New connection didn't exist, so add it to our list of new conns.
			c.errorf("elastic: %s joined the cluster", conn.URL())
			newConns = append(newConns, conn)
		}
	}

	c.conns = newConns
	c.cindex = -1
	c.connsMu.Unlock()
}

// healthchecker periodically runs healthcheck.
func (c *Client) healthchecker() {
	for {
		c.mu.RLock()
		timeout := c.healthcheckTimeout
		ticker := time.After(c.healthcheckInterval)
		c.mu.RUnlock()

		select {
		case <-c.healthcheckStop:
			// we are asked to stop, so we signal back that we're stopping now
			c.healthcheckStop <- true
			return
		case <-ticker:
			c.healthcheck(timeout, false)
		}
	}
}

// healthcheck does a health check on all nodes in the cluster. Depending on
// the node state, it marks connections as dead, sets them alive etc.
// If healthchecks are disabled and force is false, this is a no-op.
// The timeout specifies how long to wait for a response from Elasticsearch.
func (c *Client) healthcheck(timeout time.Duration, force bool) {
	c.mu.RLock()
	if !c.healthcheckEnabled && !force {
		c.mu.RUnlock()
		return
	}
	basicAuth := c.basicAuth
	basicAuthUsername := c.basicAuthUsername
	basicAuthPassword := c.basicAuthPassword
	c.mu.RUnlock()

	c.connsMu.RLock()
	conns := c.conns
	c.connsMu.RUnlock()

	timeoutInMillis := int64(timeout / time.Millisecond)

	for _, conn := range conns {
		params := make(url.Values)
		params.Set("timeout", fmt.Sprintf("%dms", timeoutInMillis))
		req, err := NewRequest("HEAD", conn.URL()+"/?"+params.Encode())
		if err == nil {
			if basicAuth {
				req.SetBasicAuth(basicAuthUsername, basicAuthPassword)
			}
			res, err := c.c.Do((*http.Request)(req))
			if err == nil {
				if res.Body != nil {
					defer res.Body.Close()
				}
				if res.StatusCode >= 200 && res.StatusCode < 300 {
					conn.MarkAsAlive()
				} else {
					conn.MarkAsDead()
					c.errorf("elastic: %s is dead [status=%d]", conn.URL(), res.StatusCode)
				}
			} else {
				c.errorf("elastic: %s is dead", conn.URL())
				conn.MarkAsDead()
			}
		} else {
			c.errorf("elastic: %s is dead", conn.URL())
			conn.MarkAsDead()
		}
	}
}

// startupHealthcheck is used at startup to check if the server is available
// at all.
func (c *Client) startupHealthcheck(timeout time.Duration) error {
	c.mu.Lock()
	urls := c.urls
	basicAuth := c.basicAuth
	basicAuthUsername := c.basicAuthUsername
	basicAuthPassword := c.basicAuthPassword
	c.mu.Unlock()

	// If we don't get a connection after "timeout", we bail.
	start := time.Now()
	for {
		cl := &http.Client{Timeout: timeout}
		for _, url := range urls {
			req, err := http.NewRequest("HEAD", url, nil)
			if err != nil {
				return err
			}
			if basicAuth {
				req.SetBasicAuth(basicAuthUsername, basicAuthPassword)
			}
			res, err := cl.Do(req)
			if err == nil && res != nil && res.StatusCode >= 200 && res.StatusCode < 300 {
				return nil
			}
		}
		time.Sleep(1 * time.Second)
		if time.Now().Sub(start) > timeout {
			break
		}
	}
	return ErrNoClient
}

// next returns the next available connection, or ErrNoClient.
func (c *Client) next() (*conn, error) {
	// We do round-robin here.
	// TODO(oe) This should be a pluggable strategy, like the Selector in the official clients.
	c.connsMu.Lock()
	defer c.connsMu.Unlock()

	i := 0
	numConns := len(c.conns)
	for {
		i += 1
		if i > numConns {
			break // we visited all conns: they all seem to be dead
		}
		c.cindex += 1
		if c.cindex >= numConns {
			c.cindex = 0
		}
		conn := c.conns[c.cindex]
		if !conn.IsDead() {
			return conn, nil
		}
	}

	// TODO(oe) As a last resort, we could try to awake a dead connection here.

	// We tried hard, but there is no node available
	return nil, ErrNoClient
}

// mustActiveConn returns nil if there is an active connection,
// otherwise ErrNoClient is returned.
func (c *Client) mustActiveConn() error {
	c.connsMu.Lock()
	defer c.connsMu.Unlock()

	for _, c := range c.conns {
		if !c.IsDead() {
			return nil
		}
	}
	return ErrNoClient
}

// PerformRequest does a HTTP request to Elasticsearch.
// It returns a response and an error on failure.
//
// Optionally, a list of HTTP error codes to ignore can be passed.
// This is necessary for services that expect e.g. HTTP status 404 as a
// valid outcome (Exists, IndicesExists, IndicesTypeExists).
func (c *Client) PerformRequest(method, path string, params url.Values, body interface{}, ignoreErrors ...int) (*Response, error) {
	start := time.Now().UTC()

	c.mu.RLock()
	timeout := c.healthcheckTimeout
	retries := c.maxRetries
	basicAuth := c.basicAuth
	basicAuthUsername := c.basicAuthUsername
	basicAuthPassword := c.basicAuthPassword
<<<<<<< HEAD
	sendGetBodyAs := c.sendGetBodyAs
=======
	gzipEnabled := c.gzipEnabled
>>>>>>> d0d9c3e1
	c.mu.RUnlock()

	var err error
	var conn *conn
	var req *Request
	var resp *Response
	var retried bool

	// We wait between retries, using simple exponential back-off.
	// TODO: Make this configurable, including the jitter.
	retryWaitMsec := int64(100 + (rand.Intn(20) - 10))

	// Change method if sendGetBodyAs is specified.
	if method == "GET" && body != nil && sendGetBodyAs != "GET" {
		method = sendGetBodyAs
	}

	for {
		pathWithParams := path
		if len(params) > 0 {
			pathWithParams += "?" + params.Encode()
		}

		// Get a connection
		conn, err = c.next()
		if err == ErrNoClient {
			if !retried {
				// Force a healtcheck as all connections seem to be dead.
				c.healthcheck(timeout, false)
			}
			retries -= 1
			if retries <= 0 {
				return nil, err
			}
			retried = true
			time.Sleep(time.Duration(retryWaitMsec) * time.Millisecond)
			retryWaitMsec += retryWaitMsec
			continue // try again
		}
		if err != nil {
			c.errorf("elastic: cannot get connection from pool")
			return nil, err
		}

		req, err = NewRequest(method, conn.URL()+pathWithParams)
		if err != nil {
			c.errorf("elastic: cannot create request for %s %s: %v", strings.ToUpper(method), conn.URL()+pathWithParams, err)
			return nil, err
		}

		if basicAuth {
			req.SetBasicAuth(basicAuthUsername, basicAuthPassword)
		}

		// Set body
		if body != nil {
			req.SetBody(body, gzipEnabled)
		}

		// Tracing
		c.dumpRequest((*http.Request)(req))

		// Get response
		res, err := c.c.Do((*http.Request)(req))
		if err != nil {
			retries -= 1
			if retries <= 0 {
				c.errorf("elastic: %s is dead", conn.URL())
				conn.MarkAsDead()
				return nil, err
			}
			retried = true
			time.Sleep(time.Duration(retryWaitMsec) * time.Millisecond)
			retryWaitMsec += retryWaitMsec
			continue // try again
		}
		if res.Body != nil {
			defer res.Body.Close()
		}

		// Check for errors
		if err := checkResponse((*http.Request)(req), res, ignoreErrors...); err != nil {
			// No retry if request succeeded
			return nil, err
		}

		// Tracing
		c.dumpResponse(res)

		// We successfully made a request with this connection
		conn.MarkAsHealthy()

		resp, err = c.newResponse(res)
		if err != nil {
			return nil, err
		}

		break
	}

	duration := time.Now().UTC().Sub(start)
	c.infof("%s %s [status:%d, request:%.3fs]",
		strings.ToUpper(method),
		req.URL,
		resp.StatusCode,
		float64(int64(duration/time.Millisecond))/1000)

	return resp, nil
}

// -- Document APIs --

// Index a document.
func (c *Client) Index() *IndexService {
	return NewIndexService(c)
}

// Get a document.
func (c *Client) Get() *GetService {
	return NewGetService(c)
}

// MultiGet retrieves multiple documents in one roundtrip.
func (c *Client) MultiGet() *MgetService {
	return NewMgetService(c)
}

// Mget retrieves multiple documents in one roundtrip.
func (c *Client) Mget() *MgetService {
	return NewMgetService(c)
}

// Delete a document.
func (c *Client) Delete() *DeleteService {
	return NewDeleteService(c)
}

// DeleteByQuery deletes documents as found by a query.
func (c *Client) DeleteByQuery(indices ...string) *DeleteByQueryService {
	return NewDeleteByQueryService(c).Index(indices...)
}

// Update a document.
func (c *Client) Update() *UpdateService {
	return NewUpdateService(c)
}

// Bulk is the entry point to mass insert/update/delete documents.
func (c *Client) Bulk() *BulkService {
	return NewBulkService(c)
}

// TODO Term Vectors
// TODO Multi termvectors API

// -- Search APIs --

// Search is the entry point for searches.
func (c *Client) Search(indices ...string) *SearchService {
	return NewSearchService(c).Index(indices...)
}

// Suggest returns a service to return suggestions.
func (c *Client) Suggest(indices ...string) *SuggestService {
	return NewSuggestService(c).Index(indices...)
}

// MultiSearch is the entry point for multi searches.
func (c *Client) MultiSearch() *MultiSearchService {
	return NewMultiSearchService(c)
}

// Count documents.
func (c *Client) Count(indices ...string) *CountService {
	return NewCountService(c).Index(indices...)
}

// Explain computes a score explanation for a query and a specific document.
func (c *Client) Explain(index, typ, id string) *ExplainService {
	return NewExplainService(c).Index(index).Type(typ).Id(id)
}

// Percolate allows to send a document and return matching queries.
// See http://www.elastic.co/guide/en/elasticsearch/reference/current/search-percolate.html.
func (c *Client) Percolate() *PercolateService {
	return NewPercolateService(c)
}

// TODO Search Template
// TODO Search Shards API
// TODO Search Exists API
// TODO Validate API
// TODO Field Stats API

// Exists checks if a document exists.
func (c *Client) Exists() *ExistsService {
	return NewExistsService(c)
}

// Scan through documents. Use this to iterate inside a server process
// where the results will be processed without returning them to a client.
func (c *Client) Scan(indices ...string) *ScanService {
	return NewScanService(c).Index(indices...)
}

// Scroll through documents. Use this to efficiently scroll through results
// while returning the results to a client. Use Scan when you don't need
// to return requests to a client (i.e. not paginating via request/response).
func (c *Client) Scroll(indices ...string) *ScrollService {
	return NewScrollService(c).Index(indices...)
}

// ClearScroll can be used to clear search contexts manually.
func (c *Client) ClearScroll(scrollIds ...string) *ClearScrollService {
	return NewClearScrollService(c).ScrollId(scrollIds...)
}

// -- Indices APIs --

// CreateIndex returns a service to create a new index.
func (c *Client) CreateIndex(name string) *IndicesCreateService {
	return NewIndicesCreateService(c).Index(name)
}

// DeleteIndex returns a service to delete an index.
func (c *Client) DeleteIndex(indices ...string) *IndicesDeleteService {
	return NewIndicesDeleteService(c).Index(indices)
}

// IndexExists allows to check if an index exists.
func (c *Client) IndexExists(indices ...string) *IndicesExistsService {
	return NewIndicesExistsService(c).Index(indices)
}

// TypeExists allows to check if one or more types exist in one or more indices.
func (c *Client) TypeExists() *IndicesExistsTypeService {
	return NewIndicesExistsTypeService(c)
}

// IndexStats provides statistics on different operations happining
// in one or more indices.
func (c *Client) IndexStats(indices ...string) *IndicesStatsService {
	return NewIndicesStatsService(c).Index(indices...)
}

// OpenIndex opens an index.
func (c *Client) OpenIndex(name string) *IndicesOpenService {
	return NewIndicesOpenService(c).Index(name)
}

// CloseIndex closes an index.
func (c *Client) CloseIndex(name string) *IndicesCloseService {
	return NewIndicesCloseService(c).Index(name)
}

// IndexGet retrieves information about one or more indices.
// IndexGet is only available for Elasticsearch 1.4 or later.
func (c *Client) IndexGet(indices ...string) *IndicesGetService {
	return NewIndicesGetService(c).Index(indices...)
}

// IndexGetSettings retrieves settings about one or more indices.
func (c *Client) IndexGetSettings(indices ...string) *IndicesGetSettingsService {
	return NewIndicesGetSettingsService(c).Index(indices...)
}

// Optimize asks Elasticsearch to optimize one or more indices.
func (c *Client) Optimize(indices ...string) *OptimizeService {
	return NewOptimizeService(c).Index(indices...)
}

// Refresh asks Elasticsearch to refresh one or more indices.
func (c *Client) Refresh(indices ...string) *RefreshService {
	return NewRefreshService(c).Index(indices...)
}

// Flush asks Elasticsearch to free memory from the index and
// flush data to disk.
func (c *Client) Flush(indices ...string) *IndicesFlushService {
	return NewIndicesFlushService(c).Index(indices...)
}

// Alias enables the caller to add and/or remove aliases.
func (c *Client) Alias() *AliasService {
	return NewAliasService(c)
}

// Aliases returns aliases by index name(s).
func (c *Client) Aliases() *AliasesService {
	return NewAliasesService(c)
}

// GetTemplate gets a search template.
// Use IndexXXXTemplate funcs to manage index templates.
func (c *Client) GetTemplate() *GetTemplateService {
	return NewGetTemplateService(c)
}

// PutTemplate creates or updates a search template.
// Use IndexXXXTemplate funcs to manage index templates.
func (c *Client) PutTemplate() *PutTemplateService {
	return NewPutTemplateService(c)
}

// DeleteTemplate deletes a search template.
// Use IndexXXXTemplate funcs to manage index templates.
func (c *Client) DeleteTemplate() *DeleteTemplateService {
	return NewDeleteTemplateService(c)
}

// IndexGetTemplate gets an index template.
// Use XXXTemplate funcs to manage search templates.
func (c *Client) IndexGetTemplate(names ...string) *IndicesGetTemplateService {
	return NewIndicesGetTemplateService(c).Name(names...)
}

// IndexTemplateExists gets check if an index template exists.
// Use XXXTemplate funcs to manage search templates.
func (c *Client) IndexTemplateExists(name string) *IndicesExistsTemplateService {
	return NewIndicesExistsTemplateService(c).Name(name)
}

// IndexPutTemplate creates or updates an index template.
// Use XXXTemplate funcs to manage search templates.
func (c *Client) IndexPutTemplate(name string) *IndicesPutTemplateService {
	return NewIndicesPutTemplateService(c).Name(name)
}

// IndexDeleteTemplate deletes an index template.
// Use XXXTemplate funcs to manage search templates.
func (c *Client) IndexDeleteTemplate(name string) *IndicesDeleteTemplateService {
	return NewIndicesDeleteTemplateService(c).Name(name)
}

// GetMapping gets a mapping.
func (c *Client) GetMapping() *GetMappingService {
	return NewGetMappingService(c)
}

// PutMapping registers a mapping.
func (c *Client) PutMapping() *PutMappingService {
	return NewPutMappingService(c)
}

// -- cat APIs --

// TODO cat aliases
// TODO cat allocation
// TODO cat count
// TODO cat fielddata
// TODO cat health
// TODO cat indices
// TODO cat master
// TODO cat nodes
// TODO cat pending tasks
// TODO cat plugins
// TODO cat recovery
// TODO cat thread pool
// TODO cat shards
// TODO cat segments

// -- Cluster APIs --

// ClusterHealth retrieves the health of the cluster.
func (c *Client) ClusterHealth() *ClusterHealthService {
	return NewClusterHealthService(c)
}

// ClusterState retrieves the state of the cluster.
func (c *Client) ClusterState() *ClusterStateService {
	return NewClusterStateService(c)
}

// ClusterStats retrieves cluster statistics.
func (c *Client) ClusterStats() *ClusterStatsService {
	return NewClusterStatsService(c)
}

// NodesInfo retrieves one or more or all of the cluster nodes information.
func (c *Client) NodesInfo() *NodesInfoService {
	return NewNodesInfoService(c)
}

// TODO Pending cluster tasks
// TODO Cluster Reroute
// TODO Cluster Update Settings
// TODO Nodes Stats
// TODO Nodes hot_threads

// -- Snapshot and Restore --

// TODO Snapshot Create
// TODO Snapshot Create Repository
// TODO Snapshot Delete
// TODO Snapshot Delete Repository
// TODO Snapshot Get
// TODO Snapshot Get Repository
// TODO Snapshot Restore
// TODO Snapshot Status
// TODO Snapshot Verify Repository

// -- Helpers and shortcuts --

// ElasticsearchVersion returns the version number of Elasticsearch
// running on the given URL.
func (c *Client) ElasticsearchVersion(url string) (string, error) {
	res, _, err := c.Ping(url).Do()
	if err != nil {
		return "", err
	}
	return res.Version.Number, nil
}

// IndexNames returns the names of all indices in the cluster.
func (c *Client) IndexNames() ([]string, error) {
	res, err := c.IndexGetSettings().Index("_all").Do()
	if err != nil {
		return nil, err
	}
	var names []string
	for name, _ := range res {
		names = append(names, name)
	}
	return names, nil
}

// Ping checks if a given node in a cluster exists and (optionally)
// returns some basic information about the Elasticsearch server,
// e.g. the Elasticsearch version number.
//
// Notice that you need to specify a URL here explicitly.
func (c *Client) Ping(url string) *PingService {
	return NewPingService(c).URL(url)
}

// Reindex returns a service that will reindex documents from a source
// index into a target index. See
// http://www.elastic.co/guide/en/elasticsearch/guide/current/reindex.html
// for more information about reindexing.
func (c *Client) Reindex(sourceIndex, targetIndex string) *Reindexer {
	return NewReindexer(c, sourceIndex, CopyToTargetIndex(targetIndex))
}

// WaitForStatus waits for the cluster to have the given status.
// This is a shortcut method for the ClusterHealth service.
//
// WaitForStatus waits for the specified timeout, e.g. "10s".
// If the cluster will have the given state within the timeout, nil is returned.
// If the request timed out, ErrTimeout is returned.
func (c *Client) WaitForStatus(status string, timeout string) error {
	health, err := c.ClusterHealth().WaitForStatus(status).Timeout(timeout).Do()
	if err != nil {
		return err
	}
	if health.TimedOut {
		return ErrTimeout
	}
	return nil
}

// WaitForGreenStatus waits for the cluster to have the "green" status.
// See WaitForStatus for more details.
func (c *Client) WaitForGreenStatus(timeout string) error {
	return c.WaitForStatus("green", timeout)
}

// WaitForYellowStatus waits for the cluster to have the "yellow" status.
// See WaitForStatus for more details.
func (c *Client) WaitForYellowStatus(timeout string) error {
	return c.WaitForStatus("yellow", timeout)
}<|MERGE_RESOLUTION|>--- conflicted
+++ resolved
@@ -22,7 +22,7 @@
 
 const (
 	// Version is the current version of Elastic.
-	Version = "3.0.5"
+	Version = "3.0.6"
 
 	// DefaultUrl is the default endpoint of Elasticsearch on the local machine.
 	// It is used e.g. when initializing a new Client without a specific URL.
@@ -73,14 +73,12 @@
 	// retry is disabled by default.
 	DefaultMaxRetries = 0
 
-<<<<<<< HEAD
 	// DefaultSendGetBodyAs is the HTTP method to use when elastic is sending
 	// a GET request with a body.
 	DefaultSendGetBodyAs = "GET"
-=======
+
 	// DefaultGzipEnabled specifies if gzip compression is enabled by default.
 	DefaultGzipEnabled = false
->>>>>>> d0d9c3e1
 )
 
 var (
@@ -198,11 +196,8 @@
 		snifferTimeout:            DefaultSnifferTimeout,
 		snifferInterval:           DefaultSnifferInterval,
 		snifferStop:               make(chan bool),
-<<<<<<< HEAD
 		sendGetBodyAs:             DefaultSendGetBodyAs,
-=======
 		gzipEnabled:               DefaultGzipEnabled,
->>>>>>> d0d9c3e1
 	}
 
 	// Run the options on it
@@ -946,11 +941,8 @@
 	basicAuth := c.basicAuth
 	basicAuthUsername := c.basicAuthUsername
 	basicAuthPassword := c.basicAuthPassword
-<<<<<<< HEAD
 	sendGetBodyAs := c.sendGetBodyAs
-=======
 	gzipEnabled := c.gzipEnabled
->>>>>>> d0d9c3e1
 	c.mu.RUnlock()
 
 	var err error
